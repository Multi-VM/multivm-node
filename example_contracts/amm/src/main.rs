#![no_main]

use borsh::{BorshDeserialize, BorshSerialize};
use eth_primitive_types::{H160, U256};
use multivm_sdk::multivm_primitives::{EvmAddress, MultiVmAccountId};
use num::integer::Roots;
use std::{cmp::min, collections::HashMap, str::FromStr};

pub struct AmmContract;

#[derive(BorshSerialize, BorshDeserialize, Default)]
pub struct State {
    pub pools: HashMap<u128, Pool>,
    pub shares: HashMap<AccountId, HashMap<u128, u128>>,
}

#[derive(BorshSerialize, BorshDeserialize, Clone)]
pub struct Pool {
    pub id: u128,
    pub token0: Token,
    pub token1: Token,
    pub reserve0: u128,
    pub reserve1: u128,
    pub total_shares: u128,
}

#[derive(BorshSerialize, BorshDeserialize, Clone)]
pub struct Token {
    pub symbol: String,
    pub address: String,
}

#[derive(BorshSerialize, BorshDeserialize)]
pub struct AddPool {
    pub token0: String,
    pub token1: String,
}

#[derive(BorshSerialize, BorshDeserialize)]
pub struct AddLiquidity {
    pub pool_id: u128,
    pub amount0: u128,
    pub amount1: u128,
}

#[derive(BorshSerialize, BorshDeserialize)]
pub struct Swap {
    pub pool_id: u128,
    pub amount0_in: u128,
    pub amount1_in: u128,
}

#[derive(BorshDeserialize, BorshSerialize, Clone, Debug)]
pub struct Account {
    internal_id: u128,
    pub evm_address: EvmAddress,
    pub multivm_account_id: Option<MultiVmAccountId>,
    pub executable: Option<Executable>,
    pub balance: u128,
    pub nonce: u64,
}

#[derive(BorshDeserialize, BorshSerialize, Clone, Debug)]
pub enum Executable {
    Evm(),
    MultiVm(MultiVmExecutable),
}

#[derive(BorshDeserialize, BorshSerialize, Clone, Debug)]
pub struct MultiVmExecutable {
    pub image_id: [u32; 8],
}

const ABI_BYTES: &[u8] = include_bytes!("../../../multivm_core/etc/evm_contracts/erc20.abi");

#[multivm_sdk_macros::contract]
impl AmmContract {
    pub fn init() {
        let state = State {
            pools: HashMap::new(),
            shares: HashMap::new(),
        };

        Self::save(state, ());
    }

    pub fn get_pools() {
        let state = Self::load();
        let pools = state
            .pools
            .iter()
            .map(|(_, pool)| pool.clone())
            .collect::<Vec<_>>();
        env::commit(pools);
    }

    pub fn get_shares(account_id: AccountId) {
        let state = Self::load();
        let default = HashMap::new();
        let shares = state.shares.get(&account_id).unwrap_or(&default);
        env::commit(shares);
    }

    pub fn get_pool(id: u128) {
        let state = Self::load();
        let pool = state.pools.iter().find_map(|(pool_id, pool)| {
            if id == *pool_id {
                Some(pool.clone())
            } else {
                None
            }
        });
        env::commit(pool);
    }

    pub fn add_pool(input: AddPool) {
        let mut state = Self::load();

        let abi = ethabi::Contract::load(ABI_BYTES).unwrap();
        let function = abi.function("symbol").unwrap();
        let encoded_input = function.encode_input(&vec![]).unwrap();

        let token0_id = Self::token_id(input.token0.clone());
        let commitment0 =
            // env::cross_contract_call(token0_id, "symbol".to_string(), 0, &());
            env::cross_contract_call_raw(token0_id, "symbol".to_string(), 0, encoded_input.clone());
        let response_bytes0: Vec<u8> = borsh::from_slice(&commitment0.response.unwrap()).unwrap();
        let symbol0 = function
            .decode_output(response_bytes0.as_slice())
            .unwrap()
            .first()
            .unwrap()
            .to_string();

        let token1_id = Self::token_id(input.token1.clone());
        let commitment1 =
            // env::cross_contract_call(token1_id, "symbol".to_string(), 0, &());
            env::cross_contract_call_raw(token1_id, "symbol".to_string(), 0, encoded_input.clone());
        let response_bytes1: Vec<u8> = borsh::from_slice(&commitment1.response.unwrap()).unwrap();
        let symbol1 = function
            .decode_output(response_bytes1.as_slice())
            .unwrap()
            .first()
            .unwrap()
            .to_string();

        let token0 = Token {
            symbol: symbol0,
            address: input.token0,
        };
        let token1 = Token {
            symbol: symbol1,
            address: input.token1,
        };
        let id = state.pools.len() as u128;

        let pool = Pool {
            id,
            token0,
            token1,
            reserve0: 0,
            reserve1: 0,
            total_shares: 0,
        };
        state.pools.insert(pool.id, pool);

        Self::save(state, id);
    }

    pub fn add_liquidity(input: AddLiquidity) {
        let mut state = Self::load();

        let caller = env::caller();
        let mut pool = state
            .pools
            .get(&input.pool_id)
            .expect("Pool not found")
            .clone();

        let (amount0, amount1) = if pool.total_shares == 0 {
            (input.amount0, input.amount1)
        } else {
            assert!(
                (input.amount0 != 0) ^ (input.amount1 != 0),
                "You need to specify the amount for only one token {} {}",
                input.amount0,
                input.amount1
            );

            if input.amount0 > 0 {
                (
                    input.amount0,
                    (U256::from(input.amount0) * U256::from(pool.reserve1)
                        / U256::from(pool.reserve0))
                    .as_u128(),
                )
            } else {
                (
                    (U256::from(input.amount1) * U256::from(pool.reserve0)
                        / U256::from(pool.reserve1))
                    .as_u128(),
                    input.amount1,
                )
            }
        };

        let contract = env::contract();
        let commitment = env::cross_contract_call(
            AccountId::system_meta_contract(),
            "account_info".to_string(),
            0,
            &contract.clone(),
        );

        let contract_account: Option<Account> =
            borsh::from_slice(&commitment.response.unwrap()).unwrap();

        let abi = ethabi::Contract::load(ABI_BYTES).unwrap();
        let function = abi.function("transferFrom").unwrap();

        let encoded_input0 = function
            .encode_input(&vec![
                ethabi::Token::Address(caller.evm().into()),
<<<<<<< HEAD
                ethabi::Token::Address(contract_account.evm_address.clone().into()),
=======
                ethabi::Token::Address(
                    contract_account.clone().unwrap().evm_address.clone().into(),
                ),
>>>>>>> d7e09f1c
                ethabi::Token::Uint(amount0.into()),
            ])
            .unwrap();
        let token0_id = Self::token_id(pool.token0.address.clone());
        let commitment = env::cross_contract_call_raw(
            token0_id.clone(),
            "transferFrom".to_string(),
            0,
            encoded_input0.clone(),
        );
        if commitment.response.is_err() {
            panic!("Can not transfer token {}", token0_id);
        }

        let encoded_input1 = function
            .encode_input(&vec![
                ethabi::Token::Address(caller.evm().into()),
<<<<<<< HEAD
                ethabi::Token::Address(contract_account.evm_address.clone().into()),
=======
                ethabi::Token::Address(contract_account.unwrap().evm_address.clone().into()),
>>>>>>> d7e09f1c
                ethabi::Token::Uint(amount1.into()),
            ])
            .unwrap();
        let token1_id = Self::token_id(pool.token1.address.clone());
        let commitment = env::cross_contract_call_raw(
            token1_id.clone(),
            "transferFrom".to_string(),
            0,
            encoded_input1.clone(),
        );
        if commitment.response.is_err() {
            panic!("Can not transfer token {}", token1_id);
        }

        let shares = if pool.total_shares == 0 {
            (amount0 * amount1).sqrt()
        } else {
            (U256::from(amount0) * U256::from(pool.total_shares) / U256::from(pool.reserve0))
                .as_u128()
        };

        pool.total_shares += shares;
        pool.reserve0 += amount0;
        pool.reserve1 += amount1;

        let user_shares = state.shares.entry(caller).or_insert(HashMap::new());
        let user_pool_shares = user_shares.entry(pool.id).or_insert(0);
        *user_pool_shares += shares;

        state.pools.insert(pool.id, pool);

        Self::save(state, shares);
    }

    pub fn remove_liquidity(pool_id: u128) {
        let mut state = Self::load();

        let caller = env::caller();
        let mut pool = state.pools.get(&pool_id).expect("Pool not found").clone();
        let user_shares = state.shares.entry(caller.clone()).or_insert(HashMap::new());
        let user_pool_shares = user_shares.entry(pool.id).or_insert(0);
        let shares = *user_pool_shares;

        let amount0 = (U256::from(shares) * U256::from(pool.reserve0)
            / U256::from(pool.total_shares))
        .as_u128();
        let amount1 = (U256::from(shares) * U256::from(pool.reserve1)
            / U256::from(pool.total_shares))
        .as_u128();

        let abi = ethabi::Contract::load(ABI_BYTES).unwrap();
        let function = abi.function("transfer").unwrap();

        let encoded_input0 = function
            .encode_input(&vec![
                ethabi::Token::Address(caller.evm().into()),
                ethabi::Token::Uint(amount0.into()),
            ])
            .unwrap();
        let token0_id = Self::token_id(pool.token0.address.clone());
        let commitment = env::cross_contract_call_raw(
            token0_id.clone(),
            "transfer".to_string(),
            0,
            encoded_input0.clone(),
        );
        if commitment.response.is_err() {
            panic!("Can not send token {}", token0_id);
        }

        let encoded_input1 = function
            .encode_input(&vec![
                ethabi::Token::Address(caller.evm().into()),
                ethabi::Token::Uint(amount1.into()),
            ])
            .unwrap();
        let token1_id = Self::token_id(pool.token1.address.clone());
        let commitment = env::cross_contract_call_raw(
            token1_id,
            "transfer".to_string(),
            0,
            encoded_input1.clone(),
        );
        if commitment.response.is_err() {
            panic!("Can not send token {}", token0_id);
        }

        *user_pool_shares = 0;

        pool.total_shares -= shares;
        pool.reserve0 -= amount0;
        pool.reserve1 -= amount1;

        state.pools.insert(pool.id, pool);

        Self::save(state, shares);
    }

    pub fn swap(input: Swap) {
        let mut state = Self::load();

        let caller = env::caller();
        let mut pool = state
            .pools
            .get(&input.pool_id)
            .expect("Pool not found")
            .clone();

        let token0_id = Self::token_id(pool.token0.address.clone());
        let token1_id = Self::token_id(pool.token1.address.clone());

        let (reserve_in, reserve_out, amount_in, token_in, token_out) = if input.amount0_in > 0 {
            (
                pool.reserve0,
                pool.reserve1,
                input.amount0_in,
                token0_id,
                token1_id,
            )
        } else {
            (
                pool.reserve1,
                pool.reserve0,
                input.amount1_in,
                token1_id,
                token0_id,
            )
        };

        let amount_out = (U256::from(reserve_out) * U256::from(amount_in)
            / (U256::from(reserve_in + amount_in)))
        .as_u128();

        let abi = ethabi::Contract::load(ABI_BYTES).unwrap();

        let contract = env::contract();
        let commitment = env::cross_contract_call(
            AccountId::system_meta_contract(),
            "account_info".to_string(),
            0,
            &contract.clone(),
        );

        let contract_account: Option<Account> =
            borsh::from_slice(&commitment.response.unwrap()).unwrap();

        let transfer_from_function = abi.function("transferFrom").unwrap();
        let encoded_input0 = transfer_from_function
            .encode_input(&vec![
                ethabi::Token::Address(caller.evm().into()),
                ethabi::Token::Address(contract_account.unwrap().evm_address.clone().into()),
                ethabi::Token::Uint(amount_in.into()),
            ])
            .unwrap();
        env::cross_contract_call_raw(
            token_in.clone(),
            "transferFrom".to_string(),
            0,
            encoded_input0.clone(),
        );

        let transfer_function = abi.function("transfer").unwrap();
        let encoded_input1 = transfer_function
            .encode_input(&vec![
                ethabi::Token::Address(caller.evm().into()),
                ethabi::Token::Uint(amount_out.into()),
            ])
            .unwrap();
        env::cross_contract_call_raw(
            token_out.clone(),
            "transfer".to_string(),
            0,
            encoded_input1.clone(),
        );

        if input.amount0_in > 0 {
            pool.reserve0 += amount_in;
            pool.reserve1 -= amount_out;
        } else {
            pool.reserve0 -= amount_out;
            pool.reserve1 += amount_in;
        }

        state.pools.insert(pool.id, pool);

        Self::save(state, ());
    }
}

impl AmmContract {
    fn load() -> State {
        env::get_storage("root".to_string()).unwrap_or_default()
    }

    fn save<T: BorshSerialize>(state: State, output: T) {
        env::set_storage("root".to_string(), state);
        env::commit(output);
    }

    fn token_id(name: String) -> AccountId {
        if let Ok(h160) = H160::from_str(name.as_str()) {
            AccountId::Evm(EvmAddress::try_from(h160).unwrap())
        } else {
            AccountId::MultiVm(MultiVmAccountId::try_from(name.clone()).unwrap())
        }
    }
}

impl Pool {
    pub fn symbol(&self) -> String {
        format!("{}/{}", self.token0.symbol, self.token1.symbol).to_string()
    }
}<|MERGE_RESOLUTION|>--- conflicted
+++ resolved
@@ -122,7 +122,6 @@
 
         let token0_id = Self::token_id(input.token0.clone());
         let commitment0 =
-            // env::cross_contract_call(token0_id, "symbol".to_string(), 0, &());
             env::cross_contract_call_raw(token0_id, "symbol".to_string(), 0, encoded_input.clone());
         let response_bytes0: Vec<u8> = borsh::from_slice(&commitment0.response.unwrap()).unwrap();
         let symbol0 = function
@@ -134,7 +133,6 @@
 
         let token1_id = Self::token_id(input.token1.clone());
         let commitment1 =
-            // env::cross_contract_call(token1_id, "symbol".to_string(), 0, &());
             env::cross_contract_call_raw(token1_id, "symbol".to_string(), 0, encoded_input.clone());
         let response_bytes1: Vec<u8> = borsh::from_slice(&commitment1.response.unwrap()).unwrap();
         let symbol1 = function
@@ -221,13 +219,9 @@
         let encoded_input0 = function
             .encode_input(&vec![
                 ethabi::Token::Address(caller.evm().into()),
-<<<<<<< HEAD
-                ethabi::Token::Address(contract_account.evm_address.clone().into()),
-=======
                 ethabi::Token::Address(
                     contract_account.clone().unwrap().evm_address.clone().into(),
                 ),
->>>>>>> d7e09f1c
                 ethabi::Token::Uint(amount0.into()),
             ])
             .unwrap();
@@ -245,11 +239,7 @@
         let encoded_input1 = function
             .encode_input(&vec![
                 ethabi::Token::Address(caller.evm().into()),
-<<<<<<< HEAD
-                ethabi::Token::Address(contract_account.evm_address.clone().into()),
-=======
                 ethabi::Token::Address(contract_account.unwrap().evm_address.clone().into()),
->>>>>>> d7e09f1c
                 ethabi::Token::Uint(amount1.into()),
             ])
             .unwrap();
