--- conflicted
+++ resolved
@@ -282,18 +282,11 @@
     }
 
     fn token_id(name: String) -> AccountId {
-<<<<<<< HEAD
-        // AccountId::Evm(
-        //     EvmAddress::try_from(H160::from_str(name.as_str()).unwrap()).unwrap(),
-        // )
-        AccountId::MultiVm(MultiVmAccountId::try_from(name.clone()).unwrap())
-=======
         if let Ok(h160) = H160::from_str(name.as_str()) {
             AccountId::Evm(EvmAddress::try_from(h160).unwrap())
         } else {
             AccountId::MultiVm(MultiVmAccountId::try_from(name.clone()).unwrap())
         }
->>>>>>> 6ff73f69
     }
 }
 
